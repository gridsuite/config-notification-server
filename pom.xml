<?xml version="1.0" encoding="UTF-8"?>
<!--
    Copyright (c) 2020, RTE (http://www.rte-france.com)
    This Source Code Form is subject to the terms of the Mozilla Public
    License, v. 2.0. If a copy of the MPL was not distributed with this
    file, You can obtain one at http://mozilla.org/MPL/2.0/.
-->
<project xsi:schemaLocation="http://maven.apache.org/POM/4.0.0 http://maven.apache.org/xsd/maven-4.0.0.xsd"
         xmlns="http://maven.apache.org/POM/4.0.0"
         xmlns:xsi="http://www.w3.org/2001/XMLSchema-instance">
    <modelVersion>4.0.0</modelVersion>

    <parent>
        <groupId>com.powsybl</groupId>
        <artifactId>powsybl-parent-ws</artifactId>
        <version>22</version>
        <relativePath/>
    </parent>

    <groupId>org.gridsuite</groupId>
    <artifactId>gridsuite-config-notification-server</artifactId>
    <version>2.26.0-SNAPSHOT</version>

    <packaging>jar</packaging>
    <name>Config notification server</name>
    <description>Config notification service</description>
    <url>http://www.gridsuite.org/</url>

    <scm>
        <connection>scm:git:https://github.com/gridsuite/config-notification-server.git</connection>
        <developerConnection>scm:git:https://github.com/gridsuite/config-notification-server.git</developerConnection>
        <url>https://github.com/gridsuite/config-notification-server</url>
    </scm>

    <developers>
        <developer>
            <name>Abdelsalem Hedhili</name>
            <email>abdelsalem.hedhili@rte-france.com</email>
            <organization>RTE</organization>
            <organizationUrl>http://www.rte-france.com</organizationUrl>
        </developer>
    </developers>

    <properties>
<<<<<<< HEAD
        <gridsuite-dependencies.version>43.3.0-SNAPSHOT</gridsuite-dependencies.version>
=======
        <gridsuite-dependencies.version>44.0.0</gridsuite-dependencies.version>
>>>>>>> bacb6c57
        <sonar.organization>gridsuite</sonar.organization>
        <sonar.projectKey>org.gridsuite:config-notification-server</sonar.projectKey>
    </properties>

    <build>
        <plugins>
            <plugin>
                <groupId>com.google.cloud.tools</groupId>
                <artifactId>jib-maven-plugin</artifactId>
            </plugin>
            <plugin>
                <groupId>org.apache.maven.plugins</groupId>
                <artifactId>maven-failsafe-plugin</artifactId>
            </plugin>
            <plugin>
                <groupId>org.springframework.boot</groupId>
                <artifactId>spring-boot-maven-plugin</artifactId>
            </plugin>
            <plugin>
                <groupId>io.github.git-commit-id</groupId>
                <artifactId>git-commit-id-maven-plugin</artifactId>
            </plugin>
        </plugins>
    </build>

    <dependencyManagement>
        <dependencies>
            <!-- overrides of imports -->

            <!-- imports -->
            <dependency>
                <groupId>org.gridsuite</groupId>
                <artifactId>gridsuite-dependencies</artifactId>
                <version>${gridsuite-dependencies.version}</version>
                <type>pom</type>
                <scope>import</scope>
            </dependency>

            <!-- project specific dependencies -->
        </dependencies>
    </dependencyManagement>

    <dependencies>
        <!-- Compilation dependencies -->
        <dependency>
            <groupId>org.springframework.boot</groupId>
            <artifactId>spring-boot-starter-webflux</artifactId>
        </dependency>
        <dependency>
            <groupId>org.springframework.cloud</groupId>
            <artifactId>spring-cloud-stream</artifactId>
        </dependency>
        <dependency>
            <groupId>com.powsybl</groupId>
            <artifactId>powsybl-ws-commons</artifactId>
            <exclusions>
                <exclusion>
                    <groupId>org.apache.tomcat.embed</groupId>
                    <artifactId>tomcat-embed-core</artifactId>
                </exclusion>
            </exclusions>
        </dependency>

        <!-- Runtime dependencies -->
        <dependency>
            <groupId>org.springframework.boot</groupId>
            <artifactId>spring-boot-starter-actuator</artifactId>
            <scope>runtime</scope>
        </dependency>
        <dependency>
            <groupId>io.micrometer</groupId>
            <artifactId>micrometer-registry-prometheus</artifactId>
            <scope>runtime</scope>
        </dependency>
        <dependency>
            <groupId>org.springframework.cloud</groupId>
            <artifactId>spring-cloud-stream-binder-rabbit</artifactId>
            <scope>runtime</scope>
        </dependency>

        <!-- Test dependencies -->
        <dependency>
            <groupId>org.glassfish.tyrus.bundles</groupId>
            <artifactId>tyrus-standalone-client</artifactId>
            <scope>test</scope>
        </dependency>
        <dependency>
            <groupId>org.springframework.boot</groupId>
            <artifactId>spring-boot-starter-test</artifactId>
            <scope>test</scope>
        </dependency>
        <dependency>
            <groupId>org.springframework.boot</groupId>
            <artifactId>spring-boot-starter-websocket</artifactId>
            <scope>test</scope>
            <exclusions>
                <exclusion>
                    <groupId>org.springframework.boot</groupId>
                    <artifactId>spring-boot-starter-tomcat</artifactId>
                </exclusion>
            </exclusions>
        </dependency>
        <dependency>
            <groupId>org.springframework.cloud</groupId>
            <artifactId>spring-cloud-stream-test-support</artifactId>
            <scope>test</scope>
        </dependency>
    </dependencies>
</project><|MERGE_RESOLUTION|>--- conflicted
+++ resolved
@@ -42,11 +42,7 @@
     </developers>
 
     <properties>
-<<<<<<< HEAD
-        <gridsuite-dependencies.version>43.3.0-SNAPSHOT</gridsuite-dependencies.version>
-=======
-        <gridsuite-dependencies.version>44.0.0</gridsuite-dependencies.version>
->>>>>>> bacb6c57
+        <gridsuite-dependencies.version>44.1.0-SNAPSHOT</gridsuite-dependencies.version>
         <sonar.organization>gridsuite</sonar.organization>
         <sonar.projectKey>org.gridsuite:config-notification-server</sonar.projectKey>
     </properties>
